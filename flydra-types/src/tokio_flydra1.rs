#[cfg(feature = "with-tokio-codec")]
use tokio_util::codec::{Decoder, Encoder};

use crate::{
    FlydraRawUdpPacket, FlydraRawUdpPacketHeader, ReadFlydraExt, FLYDRA1_PACKET_HEADER_SIZE,
    FLYDRA1_PER_POINT_PAYLOAD_SIZE,
};

pub struct FlydraPacketCodec {
    current_header: Option<FlydraRawUdpPacketHeader>,
}

impl Default for FlydraPacketCodec {
    fn default() -> Self {
        Self {
            current_header: None,
        }
    }
}

#[cfg(feature = "with-tokio-codec")]
impl Decoder for FlydraPacketCodec {
    type Item = FlydraRawUdpPacket;
    type Error = std::io::Error;

    fn decode(
        &mut self,
        buf: &mut bytes::BytesMut,
    ) -> std::result::Result<Option<Self::Item>, Self::Error> {
        if self.current_header.is_none() {
            if buf.len() < FLYDRA1_PACKET_HEADER_SIZE {
                return Ok(None);
            }
            let header_bytes = buf.split_to(FLYDRA1_PACKET_HEADER_SIZE);
            let mut b_read = std::io::BufReader::new(&header_bytes[..]);
            self.current_header =
                Some(b_read.read_header().map_err(|e| {
                    std::io::Error::new(std::io::ErrorKind::Other, format!("{:?}", e))
                })?);
        }

        // If we are here, self.current_header is not None.
        if let Some(header) = self.current_header.take() {
            let payload_size = FLYDRA1_PER_POINT_PAYLOAD_SIZE * header.len_points as usize;
            if buf.len() < payload_size {
                self.current_header = Some(header);
                return Ok(None);
            }

            let points_bytes = buf.split_to(payload_size);
            let mut b_read = std::io::BufReader::new(&points_bytes[..]);
            let points = b_read
                .read_points(header.len_points)
                .map_err(|e| std::io::Error::new(std::io::ErrorKind::Other, format!("{:?}", e)))?;
            let packet = FlydraRawUdpPacket::from_header_and_points(header, points);
            debug_assert!(buf.len() <= FLYDRA1_PACKET_HEADER_SIZE);
            Ok(Some(packet))
        } else {
            panic!("unreachable"); // once we verify this is never reached, change to `unreachable!();`
        }
    }
}

<<<<<<< HEAD
impl Encoder<()> for FlydraPacketCodec {
=======
#[cfg(feature = "with-tokio-codec")]
impl Encoder for FlydraPacketCodec {
    type Item = ();
>>>>>>> d912a725
    type Error = std::io::Error;

    fn encode(&mut self, _item: (), _dest: &mut bytes::BytesMut) -> std::io::Result<()> {
        todo!();
    }
}<|MERGE_RESOLUTION|>--- conflicted
+++ resolved
@@ -61,13 +61,8 @@
     }
 }
 
-<<<<<<< HEAD
+#[cfg(feature = "with-tokio-codec")]
 impl Encoder<()> for FlydraPacketCodec {
-=======
-#[cfg(feature = "with-tokio-codec")]
-impl Encoder for FlydraPacketCodec {
-    type Item = ();
->>>>>>> d912a725
     type Error = std::io::Error;
 
     fn encode(&mut self, _item: (), _dest: &mut bytes::BytesMut) -> std::io::Result<()> {
