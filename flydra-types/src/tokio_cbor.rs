<<<<<<< HEAD
=======
#[cfg(feature = "with-tokio-codec")]
use bytes::buf::Buf;
#[cfg(feature = "with-tokio-codec")]
>>>>>>> d912a725
use tokio_util::codec::{Decoder, Encoder};

use crate::{
    FlydraFloatTimestampLocal, FlydraRawUdpPacket, FlydraRawUdpPoint, HostClock, Triggerbox,
};

pub struct CborPacketCodec {
    buffered_results: std::collections::VecDeque<FlydraRawUdpPacket>,
}

impl Default for CborPacketCodec {
    fn default() -> Self {
        Self {
            buffered_results: std::collections::VecDeque::new(),
        }
    }
}

#[cfg(feature = "with-tokio-codec")]
impl Decoder for CborPacketCodec {
    type Item = FlydraRawUdpPacket;
    type Error = std::io::Error;

    fn decode(
        &mut self,
        buf: &mut bytes::BytesMut,
    ) -> std::result::Result<Option<Self::Item>, Self::Error> {
        // TODO: Right now this is somewhat inefficient. The easier fix would be to add support
        // for decoding from the `bytes` crate in serde_cbor.

        // TODO: FIXME: This assumes that boundaries of buf fall on decode boundaries.

        // Parse all available input data.
        let available = buf.split();
        let deserializer = serde_cbor::Deserializer::from_slice(&available[..]);
        let new_results: Vec<Result<FlydraRawUdpPacket, serde_cbor::error::Error>> =
            deserializer.into_iter().collect();

        // early return on error
        let new_results: Result<Vec<FlydraRawUdpPacket>, serde_cbor::error::Error> =
            new_results.into_iter().collect();
        let new_results = match new_results {
            Ok(v) => v,
            Err(e) => {
                return Err(std::io::Error::new(
                    std::io::ErrorKind::Other,
                    format!("serde_cbor::error::Error {:?}", e),
                ));
            }
        };

        self.buffered_results.extend(new_results.into_iter());

        Ok(self.buffered_results.pop_front())
    }
}

<<<<<<< HEAD
impl Encoder<FlydraRawUdpPacket> for CborPacketCodec {
=======
#[cfg(feature = "with-tokio-codec")]
impl Encoder for CborPacketCodec {
    type Item = FlydraRawUdpPacket;
>>>>>>> d912a725
    type Error = std::io::Error;

    fn encode(
        &mut self,
        item: FlydraRawUdpPacket,
        dest: &mut bytes::BytesMut,
    ) -> std::io::Result<()> {
        let item_bytes = serde_cbor::to_vec(&item).unwrap();
        dest.extend(item_bytes); // If dest does not have enough capacity, it is resized first.
        Ok(())
    }
}

// tests below here ---------------------

#[cfg(feature = "with-tokio-codec")]
#[test]
fn cbor_decoder() {
    use bytes::{BufMut, BytesMut};

    let p1 = make_test_packet(1);
    let p1_bytes = serde_cbor::to_vec(&p1).unwrap();

    let p2 = make_test_packet(2);
    let p2_bytes = serde_cbor::to_vec(&p2).unwrap();

    let p1234 = make_test_packet(1234);
    let p1234_bytes = serde_cbor::to_vec(&p1234).unwrap();

    let mut codec = CborPacketCodec::default();
    let buf = &mut BytesMut::new();
    buf.reserve(2000);
    buf.put_slice(&p1_bytes);
    buf.put_slice(&p2_bytes);
    buf.put_slice(&p1234_bytes);

    assert_eq!(p1, codec.decode(buf).unwrap().unwrap());
    assert_eq!(p2, codec.decode(buf).unwrap().unwrap());
    assert_eq!(p1234, codec.decode(buf).unwrap().unwrap());
    assert_eq!(None, codec.decode(buf).unwrap());
    assert_eq!(None, codec.decode_eof(buf).unwrap());
    let p2_bytes = serde_cbor::to_vec(&p2).unwrap();
    buf.put_slice(&p2_bytes);
    assert_eq!(p2, codec.decode(buf).unwrap().unwrap());
    assert_eq!(None, codec.decode(buf).unwrap());
    assert_eq!(None, codec.decode_eof(buf).unwrap());
}

#[cfg(feature = "with-tokio-codec")]
#[test]
fn cbor_roundtrip() {
    use bytes::BytesMut;

    let p1234 = make_test_packet(1234);

    let mut codec = CborPacketCodec::default();
    let mut buf = BytesMut::new();

    codec.encode(p1234.clone(), &mut buf).unwrap();
    assert_eq!(p1234, codec.decode(&mut buf).unwrap().unwrap());
}

#[allow(dead_code)]
fn make_test_packet(framenumber: i32) -> FlydraRawUdpPacket {
    use crate::ImageProcessingSteps;

    let cam_name = "cam_id".to_string();
    let timestamp = 12.34;
    let timestamp = Some(FlydraFloatTimestampLocal::<Triggerbox>::from_f64(timestamp));

    let cam_received_time = FlydraFloatTimestampLocal::<HostClock>::from_f64(123.456);
    let n_frames_skipped = 6;

    let points: Vec<FlydraRawUdpPoint> = vec![];

    FlydraRawUdpPacket {
        cam_name,
        timestamp,
        cam_received_time,
        framenumber,
        n_frames_skipped,
        done_camnode_processing: 0.0,
        preprocess_stamp: 0.0,
        image_processing_steps: ImageProcessingSteps::empty(),
        points,
    }
}<|MERGE_RESOLUTION|>--- conflicted
+++ resolved
@@ -1,9 +1,4 @@
-<<<<<<< HEAD
-=======
 #[cfg(feature = "with-tokio-codec")]
-use bytes::buf::Buf;
-#[cfg(feature = "with-tokio-codec")]
->>>>>>> d912a725
 use tokio_util::codec::{Decoder, Encoder};
 
 use crate::{
@@ -61,13 +56,8 @@
     }
 }
 
-<<<<<<< HEAD
+#[cfg(feature = "with-tokio-codec")]
 impl Encoder<FlydraRawUdpPacket> for CborPacketCodec {
-=======
-#[cfg(feature = "with-tokio-codec")]
-impl Encoder for CborPacketCodec {
-    type Item = FlydraRawUdpPacket;
->>>>>>> d912a725
     type Error = std::io::Error;
 
     fn encode(
